#ifndef STAN_MATH_TORSTEN_UNIVARIATE_INTEGRAL_HPP
#define STAN_MATH_TORSTEN_UNIVARIATE_INTEGRAL_HPP

#include <stan/math/prim/arr/functor/coupled_ode_observer.hpp>
#include <stan/math/prim/arr/functor/coupled_ode_system.hpp>
#include <stan/math/prim/arr/functor/integrate_ode_rk45.hpp>
#include <stan/math/rev/mat/functor/integrate_ode_bdf.hpp>
#include <stan/math/torsten/PKModel/SearchReal.hpp>
#include <stan/math/torsten/PKModel/functors/functor.hpp>

#include <vector>
#include <algorithm>

namespace torsten {
  template<typename T0, typename Tl, typename Tr>
  inline
  std::vector<typename stan::return_type<Tl, Tr, T0>::type>
  theta_x(const std::vector<T0>& theta,
          const Tl& t0, const Tr& t1){
<<<<<<< HEAD
  std::vector<stan::math::var> res{stan::math::to_var(theta)};
  res.push_back(stan::math::to_var(t0));
  res.push_back(stan::math::to_var(t1));
  return res;
}

inline
std::vector<double> theta_x(const std::vector<double>&
                            theta,
                            const double& t0,
                            const double& t1){
  std::vector<double> res{theta};
  res.push_back(t0);
  res.push_back(t1);
  return res;
=======
    std::vector<stan::math::var> res{stan::math::to_var(theta)};
    res.push_back(stan::math::to_var(t0));
    res.push_back(stan::math::to_var(t1));
    return res;
  }

  inline
  std::vector<double> theta_x(const std::vector<double>&
                              theta,
                              const double& t0,
                              const double& t1){
    std::vector<double> res{theta};
    res.push_back(t0);
    res.push_back(t1);
    return res;
  }

  // for rate parameters
  template <typename F0>
  struct normalized_integrand_adaptor {
    const F0& f0_;
    normalized_integrand_adaptor() {}
    normalized_integrand_adaptor(const F0& f0) :
      f0_(f0)
    {}

    template <typename T0, typename T1, typename T2>
    inline
    std::vector<typename boost::math::tools::promote_args<
                  T0, T1, T2>::type >
    operator()(const T0& t,
               const std::vector<T1>& y,
               const std::vector<T2>& theta,
               const std::vector<double>& x_r,
               const std::vector<int>& x_i,
               std::ostream* pstream_) const {
      const T2& t1_{theta.rbegin()[0]};
      const T2& t0_{theta.rbegin()[1]};
      const T2& jacobian {t1_ - t0_};
      using scalar = typename boost::math::tools::promote_args<
        T0, T1, T2>::type;
      std::vector<scalar> res{f0_(t1_*t + t0_*(1.0-t), y, theta, x_r, x_i, pstream_)};
      std::transform(res.begin(), res.end(), res.begin(),
                     [&jacobian](scalar x){return jacobian * x;});
      return res;
    }
  };

>>>>>>> 2a4d9dae
}

namespace stan {
  namespace math {

    /**
     * Return the integral of a univariate function (provide
     * in the form of functor) at specifed integration interval.
     * Utilizing RK45 ODE solver, the integral of f(t) in
     * (t0, t1) can be obtained by solving u(t) from
     * dy/dt = f(t) with y(t0) = 0,
     * so that the seeked integral is
     * y(t1). To bypass the limit that t0 & t1 cannot be
     * parameters we put them in theta and perform a
     * change-of-variable over the integrand.
     *
     * @tparam F Type of functor that is to be integrated.
     * @param f function that is to be integrated
     * @param y0 init condition of ODE
     * @param theta integral limits as parameters
     * @return vector of integral value(as integrand is a * vector function).
     */

    template <typename F, typename Tl, typename Tr, typename T0>
    inline
    typename stan::return_type<Tl, Tr, T0>::type
    univariate_integral_bdf(const F &f0,    // integrand
                            const Tl& t0,         // integral limit
                            const Tr& t1,         // integral limit
                            const std::vector<T0>& theta,
                            const std::vector<double>& x_r,
                            const std::vector<int>& x_i,
                            std::ostream* msgs = 0,
                             double relative_tolerance = 1e-10,
                            double absolute_tolerance = 1e-10,
                            int max_num_steps = 1E8) {
      using stan::math::to_var;
      static const double t{0.0};
      static const std::vector<double> ts{1.0};
      static const std::vector<double> y0{0.0};
      const normalized_integrand_functor<F> f{f0};
      using scalar = typename stan::return_type<T0,Tl,Tr>::type;
<<<<<<< HEAD
      std::vector<scalar> par = theta_x(theta, t0, t1);
=======
      std::vector<scalar> par = torsten::theta_x(theta, t0, t1);
>>>>>>> 2a4d9dae

      std::vector<std::vector<scalar>> ode_res_vd =
        stan::math::integrate_ode_bdf(f, y0, t, ts, par, x_r, x_i);

      return ode_res_vd.back().back();
    }

    /**
     * Return the integral of a univariate function (provide
     * in the form of functor) at specifed integration interval.
     * Utilizing RK45 ODE solver, the integral of f(t) in
     * (t0, t1) can be obtained by solving u(t) from
     * dy/dt = f(t) with y(t0) = 0,
     * so that the seeked integral is
     * y(t1). To bypass the limit that t0 & t1 cannot be
     * parameters we put them in theta and perform a
     * change-of-variable over the integrand.
     *
     * @tparam F Type of functor that is to be integrated.
     * @param f function that is to be integrated
     * @param y0 init condition of ODE
     * @param theta integral limits as parameters
     * @return vector of integral value(as integrand is a * vector function).
     */

    template <typename F, typename Tl, typename Tr, typename T0>
    inline
    typename stan::return_type<Tl, Tr, T0>::type
    univariate_integral_rk45(const F &f0,    // integrand
                            const Tl& t0,         // integral limit
                            const Tr& t1,         // integral limit
                            const std::vector<T0>& theta,
                            const std::vector<double>& x_r,
                            const std::vector<int>& x_i,
                            std::ostream* msgs = 0,
                            double relative_tolerance = 1e-6,
                            double absolute_tolerance = 1e-6,
                            int max_num_steps = 1E6) {
      using stan::math::to_var;
      static const double t{0.0};
      static const std::vector<double> ts{1.0};
      static const std::vector<double> y0{0.0};
      const normalized_integrand_functor<F> f{f0};
      using scalar = typename stan::return_type<T0,Tl,Tr>::type;
<<<<<<< HEAD
      std::vector<scalar> par = theta_x(theta, t0, t1);
=======
      std::vector<scalar> par = torsten::theta_x(theta, t0, t1);
>>>>>>> 2a4d9dae

      std::vector<std::vector<scalar>> ode_res_vd =
        stan::math::integrate_ode_rk45(f, y0, t, ts, par, x_r, x_i);

      return ode_res_vd.back().back();
    }
}
}
#endif<|MERGE_RESOLUTION|>--- conflicted
+++ resolved
@@ -17,23 +17,6 @@
   std::vector<typename stan::return_type<Tl, Tr, T0>::type>
   theta_x(const std::vector<T0>& theta,
           const Tl& t0, const Tr& t1){
-<<<<<<< HEAD
-  std::vector<stan::math::var> res{stan::math::to_var(theta)};
-  res.push_back(stan::math::to_var(t0));
-  res.push_back(stan::math::to_var(t1));
-  return res;
-}
-
-inline
-std::vector<double> theta_x(const std::vector<double>&
-                            theta,
-                            const double& t0,
-                            const double& t1){
-  std::vector<double> res{theta};
-  res.push_back(t0);
-  res.push_back(t1);
-  return res;
-=======
     std::vector<stan::math::var> res{stan::math::to_var(theta)};
     res.push_back(stan::math::to_var(t0));
     res.push_back(stan::math::to_var(t1));
@@ -82,7 +65,6 @@
     }
   };
 
->>>>>>> 2a4d9dae
 }
 
 namespace stan {
@@ -125,11 +107,7 @@
       static const std::vector<double> y0{0.0};
       const normalized_integrand_functor<F> f{f0};
       using scalar = typename stan::return_type<T0,Tl,Tr>::type;
-<<<<<<< HEAD
-      std::vector<scalar> par = theta_x(theta, t0, t1);
-=======
       std::vector<scalar> par = torsten::theta_x(theta, t0, t1);
->>>>>>> 2a4d9dae
 
       std::vector<std::vector<scalar>> ode_res_vd =
         stan::math::integrate_ode_bdf(f, y0, t, ts, par, x_r, x_i);
@@ -174,11 +152,7 @@
       static const std::vector<double> y0{0.0};
       const normalized_integrand_functor<F> f{f0};
       using scalar = typename stan::return_type<T0,Tl,Tr>::type;
-<<<<<<< HEAD
-      std::vector<scalar> par = theta_x(theta, t0, t1);
-=======
       std::vector<scalar> par = torsten::theta_x(theta, t0, t1);
->>>>>>> 2a4d9dae
 
       std::vector<std::vector<scalar>> ode_res_vd =
         stan::math::integrate_ode_rk45(f, y0, t, ts, par, x_r, x_i);
