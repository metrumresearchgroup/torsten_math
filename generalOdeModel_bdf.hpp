--- conflicted
+++ resolved
@@ -98,12 +98,7 @@
 
   typedef general_functor<F> F0;
 
-<<<<<<< HEAD
-  PredWrapper<refactor::PKODEModel> pr;
-  PkOdeIntegrator<PkBdf> integrator(rel_tol, abs_tol, max_num_steps, msgs);
-=======
   PkOdeIntegrator<StanBdf> integrator(rel_tol, abs_tol, max_num_steps, msgs);
->>>>>>> d0262554
 
   const Pred1_general<F0> pred1(F0(f), rel_tol, abs_tol,
                                 max_num_steps, msgs, "bdf");
